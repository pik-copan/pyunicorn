# This file is part of pyunicorn.
<<<<<<< HEAD
# Copyright (C) 2008--2024 Jonathan F. Donges and pyunicorn authors
# URL: <http://www.pik-potsdam.de/members/donges/software>
=======
# Copyright (C) 2008--2023 Jonathan F. Donges and pyunicorn authors
# URL: <https://www.pik-potsdam.de/members/donges/software-2/software>
>>>>>>> 2739894d
# License: BSD (3-clause)
#
# Please acknowledge and cite the use of this software and its authors
# when results are used in publications or published elsewhere.
#
# You can use the following reference:
# J.F. Donges, J. Heitzig, B. Beronov, M. Wiedermann, J. Runge, Q.-Y. Feng,
# L. Tupikina, V. Stolbova, R.V. Donner, N. Marwan, H.A. Dijkstra,
# and J. Kurths, "Unified functional network and nonlinear time series analysis
# for complex systems science: The pyunicorn package"

"""
Provides classes for analyzing spatially embedded complex networks, handling
multivariate data.
Written by Jakob Runge.
"""

import numpy                        # array object and fast numerics
from scipy import special, linalg   # special math functions

# import mpi                          # parallelized computations

from ..core._ext.types import to_cy, LAG, FIELD, \
    INT16TYPE, INT32TYPE, INT64TYPE
from ._ext.numerics import _symmetrize_by_absmax, _cross_correlation_max, \
    _cross_correlation_all, _get_nearest_neighbors


#
#  Define class Coupling Analysis
#

class CouplingAnalysis:

    """
    Contains methods to calculate coupling matrices from large arrays
    of scalar time series.
    Comprises linear and information-theoretic measures, lagged
    and directed couplings.
    """

    #
    #  Definitions of internal methods
    #

    def __init__(self, data, silence_level=0):
        """
        Initialize an instance of CouplingAnalysis from data array.

        :type data: multidimensional numpy array
        :arg data: The time series array with time in first dimension.
        :type silence_level: int >= 0
        :arg  silence_level: The higher, the less progress info is output.
        """

        self.silence_level = silence_level
        """(int>=0) higher -> less progress info"""

        #  Flatten array along spatial dimensions to allow
        #  for more convinient indexing
        self.n_time = data.shape[0]
        self.data = data.reshape(self.n_time, -1)
        self.N = self.data.shape[1]

        #  precalculation of p*log(p) needed for entropies
        self.plogp = None

    def __str__(self):
        """Return a string representation of the CouplingAnalysis object."""
        return (f'CouplingAnalysis: {self.N} variables, '
                f'{self.n_time} timesteps.')

    @staticmethod
    def test_data():
        """
        Return example test data as discussed in pyunicorn description paper.
        """
        numpy.random.seed(42)
        noise = numpy.random.randn(1000, 4)
        data = noise
        for t in range(2, 1000):
            data[t, 0] = 0.8 * data[t-1, 0] + noise[t, 0]
            data[t, 1] = 0.8 * data[t-1, 1] + 0.5 * data[t-2, 0] + noise[t, 1]
            data[t, 2] = 0.7 * data[t-1, 0] + noise[t, 2]
            data[t, 3] = 0.7 * data[t-2, 0] + noise[t, 3]
        return data

    def symmetrize_by_absmax(self, similarity_matrix, lag_matrix):

        """
        Returns symmetrized similarity matrix.

        Computes the largest absolute value for each pair (i,j) and (j,i) and
        returns the in-place changed matrices of measures and lags. A negative
        lag for an entry (i,j) in the lag_matrix then indicates a 'direction'
        j --> i regarding the peak of the lag function, and vice versa for a
        positive lag.

        **Example:**

        >>> coup_ana = CouplingAnalysis(CouplingAnalysis.test_data())
        >>> similarity_matrix, lag_matrix = coup_ana.cross_correlation(
        ...     tau_max=2)
        >>> r((similarity_matrix, lag_matrix))
        (array([[ 1.    , 0.698 , 0.7788, 0.7535],
                [ 0.4848, 1.    , 0.4507, 0.52  ],
                [ 0.6219, 0.5704, 1.    , 0.5996],
                [ 0.4833, 0.5503, 0.5002, 1.    ]]),
         array([[0, 2, 1, 2], [0, 0, 0, 0],
                [0, 2, 0, 1], [0, 2, 0, 0]]))
        >>> r(coup_ana.symmetrize_by_absmax(similarity_matrix, lag_matrix))
        (array([[ 1.    , 0.698 , 0.7788, 0.7535],
                [ 0.698 , 1.    , 0.5704, 0.5503],
                [ 0.7788, 0.5704, 1.    , 0.5996],
                [ 0.7535, 0.5503, 0.5996, 1.    ]]),
         array([[ 0, 2, 1, 2], [-2, 0, -2, -2],
                [-1, 2, 0, 1], [-2, 2, -1, 0]]))

        :type similarity_matrix: array-like [float]
        :arg  similarity_matrix: array-like [node, node] matrix of similarity
                                 estimates

        :type lag_matrix: array-like [int>=0]
        :arg  lag_matrix:  array-like [node, node] matrix of lags

        :rtype: tuple of arrays
        :returns: the value at the absolute maximum and the (pos or neg) lag.
        """

        return _symmetrize_by_absmax(to_cy(similarity_matrix, FIELD),
                                     to_cy(lag_matrix, LAG), self.N)

    #
    #  Define methods to estimate similarity measures
    #
    def cross_correlation(self, tau_max=0, lag_mode='max'):
        r"""
        Return cross correlation between all pairs of nodes.

        Two lag-modes are available (default: lag_mode='max'):

        lag_mode = 'all':
        Return 3-dimensional array of lagged cross correlations between all
        pairs of nodes. An entry :math:`(i, j, \tau)` corresponds to
        :math:`\rho(X^i_t-\tau, X^j_t)` for positive lags tau, i.e., the
        direction i --> j for :math:`\tau \ne 0`.

        lag_mode = 'max':
        Return matrix of absolute maxima and corresponding lags of lagged
        cross correlation (CC) between all pairs of nodes.
        Returns two usually asymmetric matrices of CC values and lags: In each
        matrix, an entry :math:`(i, j)` corresponds to the (positive or
        negative) value and lag, respectively, at absolute maximum of
        :math:`\rho(X^i_t-\tau, X^j_t)` for positive lags tau, i.e., the
        direction i --> j for :math:`\tau > 0`. The matrices are, thus,
        asymmetric. The function :meth:`.symmetrize_by_absmax` can be used to
        obtain a symmetric matrix.

        **Example:**

        >>> coup_ana = CouplingAnalysis(CouplingAnalysis.test_data())
        >>> similarity_matrix, lag_matrix = coup_ana.cross_correlation(
        ...     tau_max=5, lag_mode='max')
        >>> r((similarity_matrix, lag_matrix))
        (array([[ 1.   ,  0.757 ,  0.779 ,  0.7536],
               [ 0.4847,  1.    ,  0.4502,  0.5197],
               [ 0.6219,  0.5844,  1.    ,  0.5992],
               [ 0.4827,  0.5509,  0.4996,  1.    ]]),
         array([[0, 4, 1, 2], [0, 0, 0, 0], [0, 3, 0, 1], [0, 2, 0, 0]]))

        :type tau_max: int [int>=0]
        :arg  tau_max: maximum lag of cross correlation lag function.

        :type lag_mode: str [('max'|'all')]
        :arg  lag_mode: lag-mode of cross correlations to return.

        :rtype: 3D-array or tuple of matrices
        :returns: all-lag array or matrices of value and lag at the absolute
                  maximum.
        """

        data = self.data
        T, N = data.shape

        # Sanity checks
        if not isinstance(data, numpy.ndarray):
            raise TypeError(f"data is of type {type(data)}, "
                            "must be numpy.ndarray")
        if N > T:
            print(f"Warning: data.shape = {data.shape},"
                  " is it of shape (observations, variables) ?")
        assert numpy.isnan(data).sum() == 0, "NaNs in the data"
        assert tau_max >= 0, f"{tau_max =}"
        assert lag_mode in ['max', 'all'], f"{lag_mode =}"

        #  Normalize time series to zero mean and unit variance for all lags
        corr_range = T - tau_max
        array = numpy.empty((tau_max + 1, N, corr_range), dtype=FIELD)

        for t in range(tau_max + 1):
            #  Remove mean value from time series at each node
            array[t] = (
                data[t:t+corr_range, :]
                - data[t:t+corr_range, :].mean(axis=0).reshape(1, N)).T

            #  Normalize the variance of anomalies to one
            array[t] /= array[t].std(axis=1).reshape(N, 1)

            #  Correct for nodes with zero variance in their time series
            array[t][numpy.isnan(array[t])] = 0

        if lag_mode == 'max':
            return _cross_correlation_max(
                to_cy(array, FIELD), N, tau_max, corr_range)
        elif lag_mode == 'all':
            return _cross_correlation_all(
                to_cy(array, FIELD), N, tau_max, corr_range)
        else:
            return None

    def mutual_information(self, tau_max=0, estimator='knn',
                           knn=10, bins=6, lag_mode='max'):
        r"""
        Return mutual information (MI) between all pairs of nodes.

        Three estimators are available:

        estimator = 'knn' (Recommended):
        Based on k-nearest-neighbors [Kraskov2004]_,
        version 1 in their paper. Larger k have smaller variance, but larger
        (typically negative) bias, and vice versa.

        estimator = 'binning':
        Binning estimator based on equal-quantile binning.

        estimator = 'gauss':
        Captures only linear part of association. Essentially estimates a
        transformed partial correlation.


        Two lag-modes are available (default: lag_mode='max'):

        lag_mode = 'all':
        Return 3-dimensional array of lagged MI between all pairs of nodes. An
        entry :math:`(i, j, \tau)` corresponds to :math:`I(X^i_t-\tau, X^j_t)`
        for positive lags tau, i.e., the direction i --> j for :math:`\tau \ne
        0`.

        lag_mode = 'max':
        Return matrix of absolute maxima and corresponding lags of lagged
        MI between all pairs of nodes.
        Returns two usually asymmetric matrices of MI values and lags: In each
        matrix, an entry :math:`(i, j)` corresponds to the value and lag,
        respectively, at absolute maximum of :math:`I(X^i_t-\tau, X^j_t)` for
        positive lags tau, i.e., the direction i --> j for :math:`\tau > 0`.
        The matrices are, thus, asymmetric. The function
        :meth:`.symmetrize_by_absmax` can be used to obtain a symmetric matrix.

        Reference: [Kraskov2004]_

        **Example:**

        >>> coup_ana = CouplingAnalysis(CouplingAnalysis.test_data())
        >>> similarity_matrix, lag_matrix = coup_ana.mutual_information(
        ...     tau_max=5, knn=10, estimator='knn')
        >>> r(similarity_matrix)
        array([[ 4.6505,  0.4387,  0.4652,  0.4126],
               [ 0.147 ,  4.6505,  0.1065,  0.1639],
               [ 0.2483,  0.2126,  4.6505,  0.2204],
               [ 0.1209,  0.199 ,  0.1453,  4.6505]])
        >>> lag_matrix
        array([[0, 4, 1, 2],
               [0, 0, 0, 0],
               [0, 2, 0, 1],
               [0, 2, 0, 0]], dtype=int8)

        :type tau_max: int [int>=0]
        :arg  tau_max: maximum lag of MI lag function.

        :type knn: int [int>=1]
        :arg  knn: nearest-neighbor MI estimation parameter. (default: 10)

        :type bins: int [int>=2]
        :arg  bins: binning MI estimation parameter. (default: 6)

        :type estimator: str [('knn'|'binning'|'gauss')]
        :arg  estimator: MI estimator. (default: 'knn')

        :type lag_mode: str [('max'|'all')]
        :arg  lag_mode: lag-mode of MI to return.

        :rtype: 3D-array or tuple of matrices
        :returns: all-lag array or matrices of value and lag at the absolute
                  maximum.
        """

        data = self.data
        T, N = data.shape

        # Sanity checks
        if not isinstance(data, numpy.ndarray):
            raise TypeError(f"data is of type {type(data)}, "
                            "must be numpy.ndarray")
        if N > T:
            print(f"Warning: data.shape = {data.shape},"
                  " is it of shape (observations, variables) ?")
        if T < 500:
            print(f"Warning: T = {T} ,"
                  " unreliable estimation using MI estimator")
        assert numpy.isnan(data).sum() == 0, "NaNs in the data"
        assert tau_max >= 0, f"{tau_max =}"
        if estimator == 'knn':
            assert 1 <= knn <= T/2., f"{knn =}"

        if lag_mode == 'max':
            similarity_matrix = numpy.ones((N, N), dtype=FIELD)
            lag_matrix = numpy.zeros((N, N), dtype=LAG)
        elif lag_mode == 'all':
            lagfuncs = numpy.zeros((N, N, tau_max+1), dtype=FIELD)

        if estimator == 'binning':
            self.plogp = self.create_plogp(T)

        for i in range(N):
            for j in range(N):
                maximum = 0.
                lag_at_max = 0
                for tau in range(tau_max + 1):

                    X = [(i, -tau)]
                    Y = [(j, 0)]
                    Z = []

                    XYZ = X + Y + Z
                    dim = len(XYZ)
                    max_lag = tau_max
                    array = numpy.zeros((dim, T - max_lag))
                    for d, node in enumerate(XYZ):
                        var, lag = node
                        array[d, :] = data[max_lag + lag: T + lag, var]

                    if estimator == 'knn':
                        xyz = numpy.array([0, 1])

                        k_xz, k_yz, k_z = self.get_nearest_neighbors(
                            array=array, xyz=xyz, k=knn, standardize=True)

                        ixy_z = (special.digamma(knn)
                                 + (- special.digamma(k_xz)
                                    - special.digamma(k_yz)
                                    + special.digamma(k_z)).mean())

                    elif estimator == 'binning':
                        symb_array = self._quantile_bin_array(array, bins=bins)

                        # High-dimensional Histogram
                        hist = self.bincount_hist(symb_array)

                        # Entropies by use of vectorized function plogp
                        hxyz = (-(self.plogp(hist)).sum()
                                + self.plogp(T))/float(T)
                        hxz = (-(self.plogp(hist.sum(axis=1))).sum()
                               + self.plogp(T))/float(T)
                        hyz = (-(self.plogp(hist.sum(axis=0))).sum()
                               + self.plogp(T))/float(T)
                        hz = (-(self.plogp(hist.sum(axis=0).sum(axis=0))).sum()
                              + self.plogp(T))/float(T)

                        ixy_z = hxz + hyz - hz - hxyz

                    elif estimator == 'gauss':

                        # Standardize
                        array -= array.mean(axis=1).reshape(dim, 1)
                        array /= array.std(axis=1).reshape(dim, 1)
                        if numpy.isnan(array).sum() != 0:
                            raise ValueError("nans after standardizing, \
                                             possibly constant array!")

                        x = array[0, :]
                        y = array[1, :]

                        ixy_z = self._par_corr_to_cmi(
                            numpy.dot(x, y) / numpy.sqrt(
                                numpy.dot(x, x) * numpy.dot(y, y)))

                    if lag_mode == 'max':
                        if ixy_z > maximum:
                            maximum = ixy_z
                            lag_at_max = tau

                    elif lag_mode == 'all':
                        lagfuncs[i, j, tau] = ixy_z

                if lag_mode == 'max':
                    similarity_matrix[i, j] = maximum
                    lag_matrix[i, j] = lag_at_max

        if lag_mode == 'max':
            return similarity_matrix, lag_matrix
        elif lag_mode == 'all':
            return lagfuncs
        else:
            return None

    def information_transfer(self, tau_max=0, estimator='knn',
                             knn=10, past=1, cond_mode='ity', lag_mode='max'):
        r"""
        Return bivariate information transfer between all pairs of nodes.

        Two condition modes of information transfer are available
        as described in [Runge2012b]_.

        Information transfer to Y (ITY):
            .. math::
                I(X^i_t-\tau, X^j_t | X^j_t-1, ...,X^j_t-past)

        Momentary information transfer (MIT):
            .. math::
                I(X^i_t-\tau, X^j_t | X^j_t-1, ...,X^j_t-past, X^i_t-\tau-1,
                                       ...,X^j_t-\tau-past)

        Two estimators are available:

        estimator = 'knn' (Recommended):
        Based on k-nearest-neighbors [Kraskov2004]_,
        version 1 in their paper. Larger k have smaller variance, but larger
        (typically negative) bias, and vice versa.

        estimator = 'gauss':
        Captures only linear part of association. Essentially estimates a
        transformed partial correlation.


        Two lag-modes are available (default: lag_mode='max'):

        lag_mode = 'all':
        Return 3-dimensional array of lag-functions between all pairs of nodes.
        An entry :math:`(i, j, \tau)` corresponds to :math:`I(X^i_t-\tau, X^j_t
        | ...)` for positive lags tau, i.e., the direction i --> j for
        :math:`\tau \ne 0`.

        lag_mode = 'max':
        Return matrix of absolute maxima and corresponding lags of
        lag-functions between all pairs of nodes.
        Returns two usually asymmetric matrices of values and lags: In each
        matrix, an entry :math:`(i, j)` corresponds to the value and lag,
        respectively, at absolute maximum of :math:`I(X^i_t-\tau, X^j_t | ...)`
        for positive lags tau, i.e., the direction i --> j for :math:`\tau >
        0`.  The matrices are, thus, asymmetric. The function
        :meth:`.symmetrize_by_absmax` can be used to obtain a symmetric matrix.

        **Example:**

        >>> coup_ana = CouplingAnalysis(CouplingAnalysis.test_data())
        >>> similarity_matrix, lag_matrix = coup_ana.information_transfer(
        ...     tau_max=5, estimator='knn', knn=10)
        >>> r((similarity_matrix, lag_matrix))
        (array([[ 0.    ,  0.1544,  0.3261,  0.3047],
               [  0.0218,  0.    ,  0.0394,  0.0976],
               [  0.0134,  0.0663,  0.    ,  0.1502],
               [  0.0066,  0.0694,  0.0401,  0.    ]]),
        array([[0, 2, 1, 2], [5, 0, 0, 0], [5, 1, 0, 1], [5, 0, 0, 0]]))

        :type tau_max: int [int>=0]
        :arg  tau_max: maximum lag of ITY lag function.

        :type past: int [int>=1]
        :arg  past: maximum lag of past history.

        :type knn: int [int>=1]
        :arg  knn: nearest-neighbor ITY estimation parameter. (default: 10)

        :type bins: int [int>=2]
        :arg  bins: binning ITY estimation parameter. (default: 6)

        :type estimator: str [('knn'|'gauss')]
        :arg  estimator: ITY estimator. (default: 'knn')

        :type cond_mode: str [('ity'|'mit')]
        :arg  cond_mode: condition mode. (default: 'ity')

        :type lag_mode: str [('max'|'all')]
        :arg  lag_mode: lag-mode of ITY to return.

        :rtype: 3D-array or tuple of matrices
        :returns: all-lag array or matrices of value and lag at the absolute
                  maximum.
        """

        data = self.data
        T, N = data.shape

        # Sanity checks
        if not isinstance(data, numpy.ndarray):
            raise TypeError(f"data is of type {type(data)},"
                            " must be numpy.ndarray")
        if N > T:
            print(f"Warning: data.shape = {data.shape},"
                  " is it of shape (observations, variables) ?")
        if estimator == 'knn' and T < 500:
            print(f"Warning: T = {T} ,"
                  " unreliable estimation using knn-estimator")
        if numpy.isnan(data).sum() != 0:
            raise ValueError("NaNs in the data")
        if tau_max < 0:
            raise ValueError(f"tau_max = {tau_max}, but 0 <= tau_max")
        if estimator == 'knn':
            if knn > T/2. or knn < 1:
                raise ValueError(f"knn = {knn}, should be between 1 and T/2")

        if lag_mode == 'max':
            similarity_matrix = numpy.ones((N, N), dtype=FIELD)
            lag_matrix = numpy.zeros((N, N), dtype=LAG)
        elif lag_mode == 'all':
            lagfuncs = numpy.zeros((N, N, tau_max+1), dtype=FIELD)

        for i in range(N):
            for j in range(N):
                maximum = 0.
                lag_at_max = 0
                for tau in range(tau_max + 1):

                    X = [(i, -tau)]
                    Y = [(j, 0)]
                    if cond_mode == 'ity':
                        Z = [(j, -p) for p in range(1, past + 1)]
                    elif cond_mode == 'mit':
                        Z = [(j, -p) for p in range(1, past + 1)]
                        Z += [(i, -tau - p) for p in range(1, past + 1)]

                    XYZ = X + Y + Z

                    dim = len(XYZ)
                    max_lag = tau_max + past
                    array = numpy.zeros((dim, T - max_lag))
                    for d, node in enumerate(XYZ):
                        var, lag = node
                        array[d, :] = data[max_lag + lag: T + lag, var]

                    if estimator == 'knn':
                        xyz = numpy.array([0, 1])

                        k_xz, k_yz, k_z = self.get_nearest_neighbors(
                            array=array, xyz=xyz, k=knn, standardize=True)

                        ixy_z = (special.digamma(knn)
                                 + (- special.digamma(k_xz)
                                    - special.digamma(k_yz)
                                    + special.digamma(k_z)).mean())

                    elif estimator == 'gauss':

                        if numpy.isnan(array).sum() != 0:
                            raise ValueError("nans in the array!")

                        # Standardize
                        array -= array.mean(axis=1).reshape(dim, 1)
                        array /= array.std(axis=1).reshape(dim, 1)
                        if numpy.isnan(array).sum() != 0:
                            raise ValueError("nans after standardizing, \
                                             possibly constant array!")

                        x = array[0, :]
                        y = array[1, :]
                        if len(array) > 2:
                            confounds = array[2:, :]
                            ortho_confounds = linalg.qr(confounds.T.copy(),
                                                        mode='economic')[0].T
                            x -= numpy.dot(numpy.dot(ortho_confounds, x),
                                           ortho_confounds)
                            y -= numpy.dot(numpy.dot(ortho_confounds, y),
                                           ortho_confounds)

                        ixy_z = self._par_corr_to_cmi(
                            numpy.dot(x, y) / numpy.sqrt(
                                numpy.dot(x, x) * numpy.dot(y, y)))

                    if lag_mode == 'max':
                        if ixy_z > maximum:
                            maximum = ixy_z
                            lag_at_max = tau

                    elif lag_mode == 'all':
                        lagfuncs[i, j, tau] = ixy_z

                if lag_mode == 'max':
                    similarity_matrix[i, j] = maximum
                    lag_matrix[i, j] = lag_at_max

        if lag_mode == 'max':
            similarity_matrix[range(N), range(N)] = 0.
        elif lag_mode == 'all':
            lagfuncs[range(N), range(N), 0.] = 0.

        if lag_mode == 'max':
            return similarity_matrix, lag_matrix
        elif lag_mode == 'all':
            return lagfuncs
        else:
            return None

    #
    #  Define helper methods
    #

    @staticmethod
    def _par_corr_to_cmi(par_corr):
        """
        Transformation of partial correlation to conditional mutual
        information scale using the (multivariate) Gaussian assumption.

        :type par_corr: float or array
        :arg  par_corr: partial correlation

        :rtype: float
        :returns: transformed partial correlation.
        """

        return -0.5*numpy.log(1. - par_corr**2)

    @staticmethod
    def get_nearest_neighbors(array, xyz, k, standardize=True):
        """
        Returns nearest-neighbors for conditional mutual information estimator.

        Reference: [Kraskov2004]_

        :type array: array (float)
        :arg  array: data array.

        :type xyz: array [int(0|1|2)]
        :arg  xyz: identifier of X, Y, Z in CMI

        :type k: int [int>=1]
        :arg  k: nearest-neighbor MI estimation parameter.

        :type standardize: bool
        :arg  standardize: standardize array before estimation. (default: True)

        :rtype: tuple of arrays
        :returns: nearest neighbors for each sample point.
        """
        dim, T = array.shape

        if standardize:
            # Standardize
            array = array.astype(FIELD)
            array -= array.mean(axis=1).reshape(dim, 1)
            array /= array.std(axis=1).reshape(dim, 1)
            # If the time series is constant, return nan rather than raising
            # Exception
            if numpy.isnan(array).sum() != 0:
                raise ValueError("nans after standardizing, possibly \
                                 constant array!")

        # Add noise to destroy ties...
        array += 1E-10 * numpy.random.rand(dim, T)

        dim_x = int(numpy.where(xyz == 0)[0][-1] + 1)
        dim_y = int(numpy.where(xyz == 1)[0][-1] + 1 - dim_x)
        # dim_z = maxdim - dim_x - dim_y

        return _get_nearest_neighbors(
            to_cy(array, FIELD), dim, T, dim_x, dim_y, k)

    @staticmethod
    def _quantile_bin_array(array, bins=6):
        """
        Returns symbolified array with aequi-quantile binning.

        This partition results in a uniform distribution of the marginals.

        :type array: array
        :arg array: data

        :type bins: int
        :arg bins: number of bins

        :rtype: array
        :returns: converted data
        """

        dim, T = array.shape

        # get the bin quantile steps
        bin_edge = numpy.ceil(T/float(bins))

        symb_array = numpy.zeros((dim, T), dtype=INT32TYPE)

        # get the lower edges of the bins for every time series
        edges = numpy.sort(array, axis=1)[:, ::bin_edge]
        bins = edges.shape[1]

        # This gives the symbolic time series
        symb_array = (array.reshape(dim, T, 1)
                      >= edges.reshape(dim, 1, bins)).sum(axis=2) - 1

        return symb_array

    @staticmethod
    def bincount_hist(symb_array):
        """
        Computes histogram from symbolic array.

        :type symb_array: array of integers
        :arg symb_array: symbolic data

        :rtype: array
        :returns: (unnormalized) histogram
        """

        base = int(symb_array.max() + 1)

        D, T = symb_array.shape

        # Needed because numpy.bincount cannot process longs
        assert isinstance(base**D, int)
        assert base**D*16./8./1024.**3 < 3., (
            'Dimension exceeds 3 GB of necessary memory '
            '(change this code line if you got more...)')
        assert D*base**D < 2**65, (
            f'base = {base}, D = {D}: Histogram failed:'
            ' dimension D*base**D exceeds int64 data type')

        flathist = numpy.zeros((base**D), dtype=INT16TYPE)
        multisymb = numpy.zeros(T, dtype=INT64TYPE)

        for i in range(D):
            multisymb += symb_array[i, :]*base**i

        result = numpy.bincount(multisymb)
        flathist[:len(result)] += result

        return flathist.reshape(tuple(
            [base, base] + [base for i in range(D-2)])).T

    @staticmethod
    def create_plogp(T):
        """
        Precalculation of p*log(p) needed for entropies.

        :type T: int
        :arg  T: sample length

        :rtype: array
        :returns: p*log(p) array from p=1 to p=T
        """

        gfunc = numpy.zeros(T+1)
        gfunc[1:] = numpy.arange(1, T+1, 1)*numpy.log(numpy.arange(1, T+1, 1))

        return numpy.vectorize(lambda t: gfunc[t])<|MERGE_RESOLUTION|>--- conflicted
+++ resolved
@@ -1,11 +1,6 @@
 # This file is part of pyunicorn.
-<<<<<<< HEAD
 # Copyright (C) 2008--2024 Jonathan F. Donges and pyunicorn authors
-# URL: <http://www.pik-potsdam.de/members/donges/software>
-=======
-# Copyright (C) 2008--2023 Jonathan F. Donges and pyunicorn authors
 # URL: <https://www.pik-potsdam.de/members/donges/software-2/software>
->>>>>>> 2739894d
 # License: BSD (3-clause)
 #
 # Please acknowledge and cite the use of this software and its authors
