#!/usr/bin/env python

from setuptools import setup
from setuptools.extension import Extension

import numpy as np

try:
    from Cython.Build import cythonize
    CYTHON = True
except ImportError:
    CYTHON = False

extensions = [
    Extension(
        'pyunicorn.%s.numerics' % (pkg),
        sources=['pyunicorn/%s/numerics.%s' % (pkg, 'pyx' if CYTHON else 'c')],
        include_dirs=[np.get_include()],
        extra_compile_args=['-O3', '-std=c99'])
    for pkg in ['core', 'timeseries']]
extensions += [Extension('pyunicorn.timeseries.numerics',
               sources=['pyunicorn/timeseries/numerics.pyx',
                        'pyunicorn/timeseries/_ext/src_fast_numerics.c'],
               include_dirs=[np.get_include()],
               extra_compile_args=['-O3', '-std=c99'])]

if CYTHON:
    extensions = cythonize(extensions, compiler_directives={
        'language_level': 2, 'embedsignature': True,
        'boundscheck': False, 'wraparound': False, 'initializedcheck': False,
        'nonecheck': False})

setup(
    name='pyunicorn',
    version='0.5.2',
    description="Unified complex network and recurrence analysis toolbox",
    long_description="Advanced statistical analysis and modeling of \
general and spatially embedded complex networks with applications to \
multivariate nonlinear time series analysis",
    license='BSD',
    author='Jonathan F. Donges',
    author_email='donges@pik-potsdam.de',
    url='http://www.pik-potsdam.de/~donges/pyunicorn/',
    keywords='complex networks statistics modeling time series analysis \
nonlinear climate recurrence plot surrogates spatial model',
    classifiers=[
        'Development Status :: 5 - Production/Stable',
        'Programming Language :: Python :: 2.7',
        'Operating System :: OS Independent',
        'License :: OSI Approved :: BSD License',
        'Natural Language :: English',
        'Topic :: Scientific/Engineering :: GIS',
        'Topic :: Scientific/Engineering :: Information Analysis',
        'Topic :: Scientific/Engineering :: Mathematics',
        'Topic :: Scientific/Engineering :: Physics',
        'Intended Audience :: Science/Research'],
    provides=['pyunicorn'],
    packages=['pyunicorn', 'pyunicorn.core', 'pyunicorn.climate',
<<<<<<< HEAD
              'pyunicorn.timeseries', 'pyunicorn.timeseries._ext',
              'pyunicorn.funcnet', 'pyunicorn.utils',
              'pyunicorn.utils.progressbar'],
=======
              'pyunicorn.timeseries', 'pyunicorn.funcnet',
              'pyunicorn.utils', 'pyunicorn.utils.progressbar'],
    scripts=[],
>>>>>>> 113e6185
    ext_modules=extensions,
    install_requires=open('requirements.txt', 'r').read().split('\n'),
    platforms=['all']
)<|MERGE_RESOLUTION|>--- conflicted
+++ resolved
@@ -56,15 +56,10 @@
         'Intended Audience :: Science/Research'],
     provides=['pyunicorn'],
     packages=['pyunicorn', 'pyunicorn.core', 'pyunicorn.climate',
-<<<<<<< HEAD
               'pyunicorn.timeseries', 'pyunicorn.timeseries._ext',
               'pyunicorn.funcnet', 'pyunicorn.utils',
               'pyunicorn.utils.progressbar'],
-=======
-              'pyunicorn.timeseries', 'pyunicorn.funcnet',
-              'pyunicorn.utils', 'pyunicorn.utils.progressbar'],
     scripts=[],
->>>>>>> 113e6185
     ext_modules=extensions,
     install_requires=open('requirements.txt', 'r').read().split('\n'),
     platforms=['all']
