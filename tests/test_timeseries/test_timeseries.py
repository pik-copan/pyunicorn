--- conflicted
+++ resolved
@@ -41,15 +41,8 @@
 # -----------------------------------------------------------------------------
 
 
-<<<<<<< HEAD
-@pytest.mark.parametrize(
-    "thresh, rr", [(.2, None)])  # add (None, .2) when #188 solved
+@pytest.mark.parametrize("thresh, rr", [(.2, None), (None, .2)])
 def testCrossRecurrencePlot(thresh, rr, metric: str):
-=======
-@pytest.mark.parametrize("met", ["supremum", "euclidean", "manhattan"])
-@pytest.mark.parametrize("thresh, rr", [(.2, None), (None, .2)])
-def testCrossRecurrencePlot(thresh, rr, met):
->>>>>>> cc360311
     # create two instances of the same test dataset
     tdata1 = create_test_data()
     x1 = tdata1[:, 0]
@@ -81,17 +74,9 @@
 # -----------------------------------------------------------------------------
 
 
-<<<<<<< HEAD
-@pytest.mark.parametrize(
-    "thresh, rr", [((.2, .3, .2), None)], ids=str
-    )  # add (None, (.2, .3, .2) when #188 solved
+@pytest.mark.parametrize("thresh, rr",
+                         [((.2, .3, .2), None), (None, (.2, .3, .2))], ids=str)
 def testInterSystemRecurrenceNetwork(thresh, rr, metric: str):
-=======
-@pytest.mark.parametrize("met", ["supremum", "euclidean", "manhattan"])
-@pytest.mark.parametrize("thresh, rr", [((.2, .3, .2), None),
-                                        (None, (.2, .3, .2))])
-def testInterSystemRecurrenceNetwork(thresh, rr, met):
->>>>>>> cc360311
     # create two instances of the same test dataset
     tdata1 = create_test_data()
     x1 = tdata1[:, 0]
