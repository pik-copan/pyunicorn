--- conflicted
+++ resolved
@@ -21,12 +21,8 @@
     _visibility_relations_no_missingvalues, _visibility_relations_horizontal, \
     _visibility, _retarded_local_clustering, _advanced_local_clustering
 
-<<<<<<< HEAD
 from .. import InteractingNetworks
 
-
-=======
->>>>>>> b95db881
 #
 #  Class definitions
 #
