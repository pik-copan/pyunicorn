#!/usr/bin/python
# -*- coding: utf-8 -*-
#
# This file is part of pyunicorn.
# Copyright (C) 2008--2017 Jonathan F. Donges and pyunicorn authors
# URL: <http://www.pik-potsdam.de/members/donges/software>
# License: BSD (3-clause)

"""
Provides classes for generating and analyzing complex coupled climate networks.
"""

#
#  Import essential packages
#

#  Import NumPy for the array object and fast numerics
import numpy as np

#  Import climate_network for CoupledClimateNetwork class
from .coupled_climate_network import CoupledClimateNetwork


#
#  Define class CoupledClimateNetwork
#

class CoupledTsonisClimateNetwork(CoupledClimateNetwork):

    """
    Encapsulates a coupled similarity network embedded on a spherical surface.

    Particularly provides functionality to generate a complex network from the
    Pearson correlation matrix of time series from two different
    observables (temperature, pressure), vertical levels etc.

    Construct a static climate network following Tsonis et al. from the
    Pearson correlation matrix at zero lag [Tsonis2004]_.

    Hence, coupled Tsonis climate networks are undirected due to the symmetry
    of the correlation matrix.

    The idea of coupled climate networks is based on the concept of coupled
    patterns, for a review refer to [Bretherton1992]_.

    .. note::
       The two observables (layers) need to have the same time grid \
       (temporal sampling points).
    """
    #
    #  Definitions of internal methods
    #

    def __init__(self, data_1, data_2, threshold=None, link_density=None,
                 non_local=False, node_weight_type="surface",
                 selected_months=None, silence_level=0):
        """
        Initialize an instance of :class:`CoupledTsonisClimateNetwork`.

        .. note::
           Either threshold **OR** link_density have to be given!

        Possible choices for ``node_weight_type``:
          - ``None`` (constant unit weights)
          - ``"surface"`` (cos lat)
          - ``"irrigation"`` (cos**2 lat)

        :type data_1: :class:`.ClimateData`
        :arg data_1: The climate data for the first layer.
        :type data_2: :class:`.ClimateData`
        :arg data_2: The climate data for the second layer.
        :arg float threshold: The threshold of similarity measure, above which
            two nodes are linked in the network.
        :arg float link_density: The networks's desired link density.
        :arg bool non_local: Determines, whether links between spatially close
            nodes should be suppressed.
        :arg str node_weight_type: The type of geographical node weight to be
            used.
        :arg [int ]selected_months: The months for which to calculate the
            correlation matrix. The full time series are used for default value
            None.
        :arg int silence_level: The inverse level of verbosity of the object.
        """
        self.silence_level = silence_level
        """(string) - The inverse level of verbosity of the object."""

        n_time_1 = data_1.grid.grid_size()["time"]
        n_time_2 = data_2.grid.grid_size()["time"]

        #  The time series from both observables have to have the same length
        if n_time_1 == n_time_2:
            #  Prepare
            if selected_months is None:
                anomaly_1 = data_1.anomaly()
                anomaly_2 = data_2.anomaly()
            else:
                anomaly_1 = data_1.anomaly_selected_months(selected_months)
                anomaly_2 = data_2.anomaly_selected_months(selected_months)

            correlation = self._calculate_correlation(anomaly_1=anomaly_1,
                                                      anomaly_2=anomaly_2)

            #  Call the constructor of the parent class ClimateNetwork
            CoupledClimateNetwork.__init__(self, grid_1=data_1.grid,
                                           grid_2=data_2.grid,
                                           similarity_measure=correlation,
                                           threshold=threshold,
                                           link_density=link_density,
                                           non_local=non_local,
                                           directed=False,
                                           node_weight_type=node_weight_type,
                                           silence_level=silence_level)
        else:
            print("\nThe two observables (layers) have to have the same \
<<<<<<< HEAD
number of temporal sampling points!\n")
=======
                  number of temporal sampling points!\n")
>>>>>>> a173aea0

    def __str__(self):
        """
        Return a string representation of CoupledClimateNetwork object.
        """
        return ('CoupledTsonisClimateNetwork:\n' +
                CoupledClimateNetwork.__str__(self))

    #
    #  Defines methods to calculate the correlation matrix
    #

    def _calculate_correlation(self, anomaly_1, anomaly_2):
        """
        Return the correlation matrix at zero lag.

        :type anomaly_1: 2D Numpy array (time, index_1)
        :arg anomaly_1: the first set of anomaly time series from which to
                        calculate the correlation matrix at zero lag.

        :type anomaly_2: 2D Numpy array (time, index_2)
        :arg anomaly_2: the second set of anomaly time series from which to
                        calculate the correlation matrix at zero lag.

        :rtype: 2D Numpy array (index, index)
        :return: the correlation matrix at zero lag.
        """
        if self.silence_level <= 1:
            print("Calculating correlation matrix at zero lag from anomaly \
<<<<<<< HEAD
values...")
=======
                  values...")
>>>>>>> a173aea0

        anomaly = np.concatenate((anomaly_1, anomaly_2), axis=1)

        #  Cast to float32 type to save memory since correlation coefficients
        #  are not needed in high floating point precision.
        correlation = np.corrcoef(anomaly.transpose()).astype("float32")

        return correlation

    def calculate_similarity_measure(self, anomaly_1, anomaly_2):
        """
        Encapsulate the calculation of the correlation matrix at zero lag.

        :type anomaly_1: 2D Numpy array (time, index_1)
        :arg anomaly_1: the first set of anomaly time series from which to
                        calculate the correlation matrix at zero lag.

        :type anomaly_2: 2D Numpy array (time, index_2)
        :arg anomaly_2: the second set of anomaly time series from which to
                        calculate the correlation matrix at zero lag.

        :rtype: 2D Numpy array (index, index)
        :return: the correlation matrix at zero lag.
        """
        return self._calculate_correlation(anomaly_1, anomaly_2)

    def correlation(self):
        """
        Return the coupled correlation matrix at zero lag.

        :rtype: 2D Numpy array (index, index)
        :return: the correlation matrix at zero lag.
        """
        return self.similarity_measure()<|MERGE_RESOLUTION|>--- conflicted
+++ resolved
@@ -111,12 +111,8 @@
                                            node_weight_type=node_weight_type,
                                            silence_level=silence_level)
         else:
-            print("\nThe two observables (layers) have to have the same \
-<<<<<<< HEAD
-number of temporal sampling points!\n")
-=======
-                  number of temporal sampling points!\n")
->>>>>>> a173aea0
+            print("\nThe two observables (layers) have to have the same "
+                  "number of temporal sampling points!\n")
 
     def __str__(self):
         """
@@ -145,12 +141,8 @@
         :return: the correlation matrix at zero lag.
         """
         if self.silence_level <= 1:
-            print("Calculating correlation matrix at zero lag from anomaly \
-<<<<<<< HEAD
-values...")
-=======
-                  values...")
->>>>>>> a173aea0
+            print("Calculating correlation matrix at zero lag from anomaly "
+                  "values...")
 
         anomaly = np.concatenate((anomaly_1, anomaly_2), axis=1)
 
