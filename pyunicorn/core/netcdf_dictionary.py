#!/usr/bin/python
# -*- coding: utf-8 -*-
#
# This file is part of pyunicorn.
# Copyright (C) 2008--2017 Jonathan F. Donges and pyunicorn authors
# URL: <http://www.pik-potsdam.de/members/donges/software>
# License: BSD (3-clause)

"""
Provides classes for saving and loading NetCDF files from and to
appropriate Python dictionaries, allowing NetCDF4 compression methods.
"""

#
#  Imports
#

#  Import NumPy for the array object and fast numerics
import numpy as np

#  Import netCDF4 for Dataset class
try:
    from netCDF4 import Dataset
except ImportError:
    print("pyunicorn: Package netCDF4 could not be loaded. \
<<<<<<< HEAD
Some functionality in class NetCDFDictionary might not be available!")
=======
          Some functionality in class NetCDFDictionary might not be \
          available!")
>>>>>>> a173aea0


#
#  Define class NetCDF
#

class NetCDFDictionary(object):

    """
    Encapsulates appropriate dictionary following NetCDF conventions.

    Also contains methods to load data from NetCDF and NetCDF4 files.
    """

    # TODO: implement silence_level consistently
    def __init__(self, data_dict=None, silence_level=0):
        """
        Return a NetCDF object containing an appropriately structured
        dictionary.

        If no data_dict is given, a default quasi-empty dictionary is created.

        :type data_dict: dictionary
        :arg data_dict: Contains data in a structure following NetCDF
            conventions: {"global_attributes": {}, "dimensions": {},
            "variables": {"obs": {"array": (), "dims": (), "attributes": ()}}}

        :type silence_level: int >= 0
        :arg silence_level: The higher, the less progress info is output.
        """
        if data_dict is None:
            data_dict = {
                "global_attributes": {
                    "title": "Quasi-empty default dictionary"},
                "dimensions": {"x": 1},
                "variables": {
                    "obs": {"array": np.array((1,)), "dims": ('x',),
                            "attributes": {"long_name": "observable"}}}}
        self.dict = data_dict

        self.silence_level = silence_level
        """(int >= 0)
        The higher, the less progress info is output.
        """

    def __str__(self):
        """
        Return a string representation of the object.
        """
        text = 'NetCDFDictionary:\nGlobal attributes:\n%s\nVariables:' % (
            self.dict["global_attributes"])
        for key in self.dict["variables"].keys():
            text += '\n\t%s\t-> array shape %s' % (
                key, self.dict["variables"][key]["array"].shape)
        return text

    #
    #  Define methods for NetCDF4 files via NetCDF4 module
    #

    @staticmethod
    def from_file(file_name, with_array=('all')):
        """
        Load NetCDF4 file into a dictionary.

        Supported file types ``file_type`` are:
          - "NetCDF"
          - "NetCDF4"

        :arg str file_name: The name of the data file.
        :arg [str] with_array: Names of data arrays to be loaded completely.
        :rtype: NetCDF instance
        """
        #  Open NetCDF4 file
        try:
            cdf = Dataset(file_name, "r")
            print("MODULE: File %s opened." % file_name)
        except RuntimeError:
            print("MODULE: File %s couldn't be opened." % file_name)
<<<<<<< HEAD
            return
=======
            return None
>>>>>>> a173aea0

        #  Create empty dictionary structure
        content = {"global_attributes": {}, "dimensions": {}, "variables": {}}
        #  Copy all global attributes and all dimensions
        content["global_attributes"] = cdf.__dict__
        for dim_name, dim_obj in cdf.dimensions.iteritems():
            content["dimensions"][dim_name] = len(cdf.dimensions[dim_name])

        #  Loop over variables
        for var in cdf.variables.keys():
            #  Create empty dictionary for variable var
            content["variables"][var] = {"array": {}, "type": {}, "dims": {},
                                         "attributes": {}}
            #  Copy type, dimensions and variable attributes
            content["variables"][var]["type"] = cdf.variables[var].dtype.char
            content["variables"][var]["dims"] = cdf.variables[var].dimensions
            content["variables"][var]["attributes"] = \
                cdf.variables[var].__dict__

            #  Load data if wanted
            if var in with_array or 'all' in with_array:
                try:
                    content["variables"][var]["array"] = cdf.variables[var][:]
                    print("MODULE: Array %s loaded to dictionary." % var)
                except MemoryError:
                    print("Memory Error during loading of array %s" % var)
                except RuntimeError:
                    print("Other Error during loading of array %s" % var)

                try:
                    content["variables"][var]["array"] = \
                        content["variables"][var]["array"].astype('float32')
                    print("MODULE: Array %s converted to 'float32'." % var)
                except MemoryError:
                    print("MODULE: Memory Error during conversion of \
<<<<<<< HEAD
array %s." % var)
                except RuntimeError:
                    print("MODULE: Other Error during conversion of \
array %s." % var)
=======
                          array %s." % var)
                except RuntimeError:
                    print("MODULE: Other Error during conversion of \
                          array %s." % var)
>>>>>>> a173aea0

                #  If a scale_factor is given in the variable, rescale array
                if "scale_factor" in content["variables"][var]["attributes"]:
                    content["variables"][var]["array"] *= \
                        cdf.variables[var].scale_factor
                    del content["variables"][var]["attributes"]["scale_factor"]
                if "add_offset" in content["variables"][var]["attributes"]:
                    content["variables"][var]["array"] += \
                        cdf.variables[var].add_offset
                    del content["variables"][var]["attributes"]["add_offset"]
                #  Recalculate actual_range
                ar_max = content["variables"][var]["array"].max()
                ar_min = content["variables"][var]["array"].min()
                content["variables"][var]["attributes"]["actual_range"] = \
                    np.array([ar_min, ar_max])

        print("MODULE: Dictionary loaded from NetCDF file.")
        cdf.close()

        return NetCDFDictionary(content)

    #  FIXME: createDimension - length of time variable should be "unlimited"
    #  TODO: Change file_name automatically if file already exists
    def to_file(self, file_name, compress=False, comp_level=6,
                least_significant_digit=10):
        """
        Write NetCDF4 file by using appropriate dictionary.

        :arg str file_name: The name of the data file.
        :arg bool compress: Determines whether the data should be compressed.
        :arg int comp_level: Level of compression, between 0 (no compression,
            fastest) and 9 (strongest compression, slowest).
        :arg int least_significant_digit: Last precise digit.
        """
        #  Check dictionary for empty entries
        for val in self.dict.keys():
            if not self.dict[val]:
                print("MODULE: Entry %s is empty." % val)

        print("MODULE: If %s already existed, old file will be \
<<<<<<< HEAD
overwritten." % file_name)
=======
              overwritten." % file_name)
>>>>>>> a173aea0
        #  Format can be:
        #  NETCDF3_CLASSIC, NETCDF3_64BIT, NETCDF4_CLASSIC, NETCDF4
        cdf = Dataset(file_name, "w", format="NETCDF4")

        #  Write global attributes
        for val in self.dict["global_attributes"]:
            setattr(cdf, val, self.dict["global_attributes"][val])

        #  Write dimensions with given lengths
        for val in self.dict["dimensions"]:
            if val == "time":
                cdf.createDimension(val, self.dict["dimensions"][val])
            else:
                cdf.createDimension(val, self.dict["dimensions"][val])

        #  Write variables
        for var in self.dict["variables"]:
            #  Check variable dictionary for empty entries
            for key in self.dict["variables"][var].keys():
                if not self.dict["variables"][var][key] and key != "type":
<<<<<<< HEAD
                    print("MODULE: Entry %s in variable %s is empty." \
                          % (key, var))
=======
                    print("MODULE: Entry %s in variable %s is empty." %
                          (key, var))
>>>>>>> a173aea0

            var_type = self.dict["variables"][var]["array"].dtype.char
            try:
                var_ = cdf.createVariable(
                    var, var_type, self.dict["variables"][var]["dims"],
                    zlib=compress, complevel=comp_level,
                    least_significant_digit=least_significant_digit)
            except RuntimeError:
<<<<<<< HEAD
                print("MODULE: Couldn't create variable %s in NetCDF file." \
                      % var)
=======
                print("MODULE: Couldn't create variable %s in NetCDF file." %
                      var)
>>>>>>> a173aea0

            #  Copy the array
            var_[:] = self.dict["variables"][var]["array"]

            #  Calculate actual_range for variables
            ar_max = self.dict["variables"][var]["array"].max()
            ar_min = self.dict["variables"][var]["array"].min()
            self.dict["variables"][var]["attributes"]["actual_range"] = \
                np.array([ar_min, ar_max])

            #  Write all variable attributes to dictionary
            for att in self.dict["variables"][var]["attributes"]:
                setattr(var_, att,
                        self.dict["variables"][var]["attributes"][att])

        cdf.close()
        print("MODULE: Dictionary saved as NetCDF file %s." % file_name)<|MERGE_RESOLUTION|>--- conflicted
+++ resolved
@@ -22,13 +22,9 @@
 try:
     from netCDF4 import Dataset
 except ImportError:
-    print("pyunicorn: Package netCDF4 could not be loaded. \
-<<<<<<< HEAD
-Some functionality in class NetCDFDictionary might not be available!")
-=======
-          Some functionality in class NetCDFDictionary might not be \
-          available!")
->>>>>>> a173aea0
+    print("pyunicorn: Package netCDF4 could not be loaded. "
+          "Some functionality in class NetCDFDictionary might not be "
+          "available!")
 
 
 #
@@ -108,11 +104,7 @@
             print("MODULE: File %s opened." % file_name)
         except RuntimeError:
             print("MODULE: File %s couldn't be opened." % file_name)
-<<<<<<< HEAD
-            return
-=======
             return None
->>>>>>> a173aea0
 
         #  Create empty dictionary structure
         content = {"global_attributes": {}, "dimensions": {}, "variables": {}}
@@ -147,18 +139,11 @@
                         content["variables"][var]["array"].astype('float32')
                     print("MODULE: Array %s converted to 'float32'." % var)
                 except MemoryError:
-                    print("MODULE: Memory Error during conversion of \
-<<<<<<< HEAD
-array %s." % var)
+                    print(f"MODULE: Memory Error during conversion of "
+                          "array {var}.")
                 except RuntimeError:
-                    print("MODULE: Other Error during conversion of \
-array %s." % var)
-=======
-                          array %s." % var)
-                except RuntimeError:
-                    print("MODULE: Other Error during conversion of \
-                          array %s." % var)
->>>>>>> a173aea0
+                    print(f"MODULE: Other Error during conversion of "
+                          "array {var}.")
 
                 #  If a scale_factor is given in the variable, rescale array
                 if "scale_factor" in content["variables"][var]["attributes"]:
@@ -198,12 +183,8 @@
             if not self.dict[val]:
                 print("MODULE: Entry %s is empty." % val)
 
-        print("MODULE: If %s already existed, old file will be \
-<<<<<<< HEAD
-overwritten." % file_name)
-=======
-              overwritten." % file_name)
->>>>>>> a173aea0
+        print("MODULE: If {file_name} already existed, old file will be "
+              "overwritten.")
         #  Format can be:
         #  NETCDF3_CLASSIC, NETCDF3_64BIT, NETCDF4_CLASSIC, NETCDF4
         cdf = Dataset(file_name, "w", format="NETCDF4")
@@ -224,13 +205,7 @@
             #  Check variable dictionary for empty entries
             for key in self.dict["variables"][var].keys():
                 if not self.dict["variables"][var][key] and key != "type":
-<<<<<<< HEAD
-                    print("MODULE: Entry %s in variable %s is empty." \
-                          % (key, var))
-=======
-                    print("MODULE: Entry %s in variable %s is empty." %
-                          (key, var))
->>>>>>> a173aea0
+                    print(f"MODULE: Entry {key} in variable {var} is empty.")
 
             var_type = self.dict["variables"][var]["array"].dtype.char
             try:
@@ -239,13 +214,7 @@
                     zlib=compress, complevel=comp_level,
                     least_significant_digit=least_significant_digit)
             except RuntimeError:
-<<<<<<< HEAD
-                print("MODULE: Couldn't create variable %s in NetCDF file." \
-                      % var)
-=======
-                print("MODULE: Couldn't create variable %s in NetCDF file." %
-                      var)
->>>>>>> a173aea0
+                print(f"MODULE: Couldn't create variable {var} in NetCDF file.")
 
             #  Copy the array
             var_[:] = self.dict["variables"][var]["array"]
